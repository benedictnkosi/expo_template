import { useState, useEffect } from 'react';
import { StyleSheet, TouchableOpacity, View, Image, TextInput } from 'react-native';
import { LinearGradient } from 'expo-linear-gradient';
import { SafeAreaView } from 'react-native-safe-area-context';
import { ThemedText } from '@/components/ThemedText';
import { router } from 'expo-router';
import * as WebBrowser from 'expo-web-browser';
import * as Google from 'expo-auth-session/providers/google';
import { AntDesign } from '@expo/vector-icons';
import * as SecureStore from 'expo-secure-store';
import Toast from 'react-native-toast-message';
import { Picker } from '@react-native-picker/picker';
import { fetchGrades, getLearner, registerLearner } from '@/services/api';

WebBrowser.maybeCompleteAuthSession();

export default function Login() {
  const [isLoading, setIsLoading] = useState(false);

  const [request, response, promptAsync] = Google.useAuthRequest({
    androidClientId: "198572112790-07sqf0e1f0ffp6q5oe6d1g50s86r5hsm.apps.googleusercontent.com",
    iosClientId: "123456789-xxxxxxxxxxxxxxxxxxxx.apps.googleusercontent.com",
    webClientId: "198572112790-1mqjuhlehqga7m67lkka2b3cfbj8dqjk.apps.googleusercontent.com"
  });

  useEffect(() => {
    if (request) {
      console.log('Redirect URL:', request.redirectUri);
    }
  }, [request]);


  useEffect(() => {
    handleSignInResponse();
  }, [response]);


  async function handleSignInResponse() {
    if (response?.type === 'success' && response.authentication) {
      console.log('Sign in response:', response);
      setIsLoading(true);
      try {
        const { authentication } = response;

        // Get and verify Google user info
        const userInfoResponse = await fetch(
          'https://www.googleapis.com/userinfo/v2/me',
          {
            headers: { Authorization: `Bearer ${authentication.accessToken}` },
          }
        );

        const googleUser = await userInfoResponse.json();

        console.log('Google user:', googleUser);
        // Verify we have required fields
        if (!googleUser.id) {
          console.error('No user ID received from Google');
          Toast.show({
            type: 'error',
            text1: 'Login Failed',
            text2: 'Could not get user information',
            position: 'bottom'
          });
          setIsLoading(false);
          return;
        }

        console.log('Google user info:', {
          sub: googleUser.sub,
          email: googleUser.email,
          name: googleUser.name
        });

        // Store auth data
        const userData = {
          authentication,
          userInfo: {
            id: googleUser.sub,
            uid: googleUser.sub,
            email: googleUser.email,
            name: googleUser.name,
            picture: googleUser.picture
          }
        };

        await SecureStore.setItemAsync('auth', JSON.stringify(userData));
        console.log('Auth data stored, user ID:', googleUser.id);

        // Check learner profile with verified user ID
        const learner = await getLearner(googleUser.id);
        console.log('Learner response for ID', googleUser.id, ':', learner);

        if (learner?.name && learner?.grade) {
          router.replace('/(tabs)');
        } else {
          Toast.show({
            type: 'error',
            text1: 'Learner not found',
            text2: 'Please register to continue',
            position: 'bottom'
          });
          router.replace('/login');
        }

      } catch (error) {
        console.error('Sign in error:', error);
        Toast.show({
          type: 'error',
          text1: 'Login Failed',
          text2: 'Please try again',
          position: 'bottom'
        });
      } finally {
        setIsLoading(false);
      }
    }
  }

  return (
    <SafeAreaView style={styles.container}>
      <LinearGradient
        colors={['#1a1a1a', '#000000', '#000000']}
        style={styles.gradient}
        start={{ x: 0, y: 0 }}
        end={{ x: 0, y: 1 }}
      >
        <View style={styles.content}>
          <View style={styles.header}>
            <Image
              source={require('@/assets/images/logo.png')}
              style={styles.logo}
              resizeMode="contain"
            />
<<<<<<< HEAD
            <ThemedText style={styles.title}>Login to ExamQuiz</ThemedText>
            <ThemedText style={styles.subtitle}>Let's ace this! 🎯</ThemedText>
          </View>

          <TouchableOpacity
            style={[styles.googleButton, isLoading && styles.buttonDisabled]}
            onPress={() => promptAsync()}
            disabled={!request || isLoading}
          >
            <AntDesign
              name="google"
              size={24}
              color="#DB4437"
              style={styles.googleIcon}
            />
            <ThemedText style={styles.googleButtonText}>
              {isLoading ? 'Signing in...' : 'Continue with Google'}
            </ThemedText>
          </TouchableOpacity>

          <TouchableOpacity
            style={styles.linkButton}
            onPress={() => router.push('/register')}
          >
            <ThemedText style={styles.linkText}>
              New user? Register here
            </ThemedText>
          </TouchableOpacity>
=======
            <ThemedText style={styles.title} testID='welcome-back-text'>Welcome Back!</ThemedText>
            <ThemedText style={styles.subtitle}>Let's ace this! 🎯</ThemedText>
          </View>

          <View style={styles.form}>
            <TextInput
              style={styles.input}
              placeholder="your.email@school.com"
              placeholderTextColor="#666"
              value={email}
              onChangeText={setEmail}
              autoCapitalize="none"
              keyboardType="email-address"
              testID="email-input"
            />
            <TextInput
              style={styles.input}
              placeholder="Your secret password"
              placeholderTextColor="#666"
              value={password}
              onChangeText={setPassword}
              secureTextEntry
              testID="password-input"
            />
            <TouchableOpacity
              style={[styles.button, isLoading && styles.buttonDisabled]}
              onPress={handleLogin}
              disabled={isLoading}
              testID="login-button"
            >
              <ThemedText style={styles.buttonText}>
                {isLoading ? 'Signing in...' : 'Start Learning →'}
              </ThemedText>
            </TouchableOpacity>

            <View style={styles.forgotPasswordContainer}>
              <ThemedText style={styles.forgotPasswordText}>
                Forgot your password? Don't worry, it happens to the best of us!
              </ThemedText>
              <TouchableOpacity onPress={() => router.push('/forgot-password')} testID="forgot-password-link">
                <ThemedText style={styles.resetLink}>Reset it here</ThemedText>
              </TouchableOpacity>
            </View>

            <View style={styles.registerContainer}>
              <ThemedText style={styles.forgotPasswordText}>
                New to Exam Quiz? Join us and start learning!
              </ThemedText>
              <TouchableOpacity onPress={() => router.replace('/register')} testID="register-link">
                <ThemedText style={styles.resetLink}>Create an account</ThemedText>
              </TouchableOpacity>
            </View>
          </View>
>>>>>>> 82402b5b
        </View>
      </LinearGradient>
    </SafeAreaView>
  );
}

const styles = StyleSheet.create({
  container: {
    flex: 1
  },
  gradient: {
    flex: 1,
  },
  content: {
    flex: 1,
    justifyContent: 'center',
    paddingHorizontal: 24,
    marginTop: -40,
  },
  header: {
    alignItems: 'center',
    marginBottom: 48,
  },
  logo: {
    width: 140,
    height: 140,
    marginBottom: 24,
  },
  title: {
    fontSize: 20,
    fontWeight: 'bold',
    color: '#FFFFFF',
    marginBottom: 8,
  },
  subtitle: {
    fontSize: 16,
    color: '#999',
    textAlign: 'center',
  },
  form: {
    gap: 16,
  },
  googleButton: {
    flexDirection: 'row',
    alignItems: 'center',
    justifyContent: 'center',
    backgroundColor: '#FFFFFF',
    padding: 16,
    borderRadius: 12,
    marginTop: 8,
  },
  buttonDisabled: {
    opacity: 0.7,
  },
  googleIcon: {
    marginRight: 12,
  },
  googleButtonText: {
    color: '#000000',
    fontSize: 16,
    fontWeight: '600',
  },
  pickerContainer: {
    backgroundColor: '#444',
    borderWidth: 1,
    borderColor: '#555',
    borderRadius: 12,
    marginBottom: 16,
    overflow: 'hidden'
  },
  picker: {
    height: 50,
    width: '100%',
    color: '#FFFFFF',
    backgroundColor: 'transparent'
  },
  linkButton: {
    marginTop: 16,
    alignItems: 'center',
  },
  linkText: {
    color: '#FFFFFF',
    fontSize: 14,
    textDecorationLine: 'underline',
  }
}); <|MERGE_RESOLUTION|>--- conflicted
+++ resolved
@@ -132,7 +132,6 @@
               style={styles.logo}
               resizeMode="contain"
             />
-<<<<<<< HEAD
             <ThemedText style={styles.title}>Login to ExamQuiz</ThemedText>
             <ThemedText style={styles.subtitle}>Let's ace this! 🎯</ThemedText>
           </View>
@@ -161,61 +160,6 @@
               New user? Register here
             </ThemedText>
           </TouchableOpacity>
-=======
-            <ThemedText style={styles.title} testID='welcome-back-text'>Welcome Back!</ThemedText>
-            <ThemedText style={styles.subtitle}>Let's ace this! 🎯</ThemedText>
-          </View>
-
-          <View style={styles.form}>
-            <TextInput
-              style={styles.input}
-              placeholder="your.email@school.com"
-              placeholderTextColor="#666"
-              value={email}
-              onChangeText={setEmail}
-              autoCapitalize="none"
-              keyboardType="email-address"
-              testID="email-input"
-            />
-            <TextInput
-              style={styles.input}
-              placeholder="Your secret password"
-              placeholderTextColor="#666"
-              value={password}
-              onChangeText={setPassword}
-              secureTextEntry
-              testID="password-input"
-            />
-            <TouchableOpacity
-              style={[styles.button, isLoading && styles.buttonDisabled]}
-              onPress={handleLogin}
-              disabled={isLoading}
-              testID="login-button"
-            >
-              <ThemedText style={styles.buttonText}>
-                {isLoading ? 'Signing in...' : 'Start Learning →'}
-              </ThemedText>
-            </TouchableOpacity>
-
-            <View style={styles.forgotPasswordContainer}>
-              <ThemedText style={styles.forgotPasswordText}>
-                Forgot your password? Don't worry, it happens to the best of us!
-              </ThemedText>
-              <TouchableOpacity onPress={() => router.push('/forgot-password')} testID="forgot-password-link">
-                <ThemedText style={styles.resetLink}>Reset it here</ThemedText>
-              </TouchableOpacity>
-            </View>
-
-            <View style={styles.registerContainer}>
-              <ThemedText style={styles.forgotPasswordText}>
-                New to Exam Quiz? Join us and start learning!
-              </ThemedText>
-              <TouchableOpacity onPress={() => router.replace('/register')} testID="register-link">
-                <ThemedText style={styles.resetLink}>Create an account</ThemedText>
-              </TouchableOpacity>
-            </View>
-          </View>
->>>>>>> 82402b5b
         </View>
       </LinearGradient>
     </SafeAreaView>
