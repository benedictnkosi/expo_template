import '../utils/crypto-polyfill';
import { useFonts } from 'expo-font';
import { Stack } from 'expo-router';
import * as SplashScreen from 'expo-splash-screen';
import React, { useEffect, useRef } from 'react';
import 'react-native-reanimated';
import { AuthProvider } from '@/contexts/AuthContext';
import { ThemeProvider, useTheme } from '@/contexts/ThemeContext';
import AuthLayout from './_auth';
import Toast from 'react-native-toast-message';
import { GestureHandlerRootView } from 'react-native-gesture-handler';
import { StyleSheet } from 'react-native';

export {
  // Catch any errors thrown by the Layout component.
  ErrorBoundary,
} from 'expo-router';

export const unstable_settings = {
  initialRouteName: '(tabs)',
};

function RootLayoutNav() {
  const { colors } = useTheme();

  return (
    <AuthProvider>
      <AuthLayout />
      <Stack
        screenOptions={{
          headerShown: false,
          contentStyle: { backgroundColor: colors.background }
        }}
      >
        <Stack.Screen name="login" options={{ headerShown: false }} />
        <Stack.Screen name="register" options={{ headerShown: false }} />
        <Stack.Screen name="onboarding" options={{ headerShown: false }} />
        <Stack.Screen name="(tabs)" options={{ headerShown: false }} />
        <Stack.Screen
          name="quiz"
          options={{
            headerShown: false,
            presentation: 'fullScreenModal'
          }}
        />
      </Stack>
      <Toast />
    </AuthProvider>
  );
}

export default function RootLayout() {
  const [loaded, error] = useFonts({
    SpaceMono: require('../assets/fonts/SpaceMono-Regular.ttf'),
  });

  useEffect(() => {
    if (error) throw error;
  }, [error]);

  useEffect(() => {
    if (loaded) {
      SplashScreen.hideAsync();
    }
  }, [loaded]);

<<<<<<< HEAD
=======
  useEffect(() => {
    // Set up notification listeners
    // notificationListener.current = addNotificationListener(notification => {
    //   console.log('Received notification:', notification);
    // });

    // responseListener.current = addNotificationResponseListener(response => {
    //   const data = response.notification.request.content.data;

    //   // Handle notification tap
    //   if (data?.screen) {
    //     router.push(data.screen);
    //   }
    // });

    // Cleanup listeners on unmount
    // return () => {
    //   if (notificationListener.current) {
    //     removeNotificationListener(notificationListener.current);
    //   }
    //   if (responseListener.current) {
    //     removeNotificationListener(responseListener.current);
    //   }
    // };
  }, []);

  useEffect(() => {
    // Initialize notifications when app starts
    // initializeNotifications();
  }, []);

>>>>>>> 32f67a3a
  if (!loaded) {
    return null;
  }

  return (
    <GestureHandlerRootView style={styles.container}>
      <ThemeProvider>
        <RootLayoutNav />
      </ThemeProvider>
    </GestureHandlerRootView>
  );
}

const styles = StyleSheet.create({
  container: {
    flex: 1
  }
});
<|MERGE_RESOLUTION|>--- conflicted
+++ resolved
@@ -64,8 +64,6 @@
     }
   }, [loaded]);
 
-<<<<<<< HEAD
-=======
   useEffect(() => {
     // Set up notification listeners
     // notificationListener.current = addNotificationListener(notification => {
@@ -97,7 +95,6 @@
     // initializeNotifications();
   }, []);
 
->>>>>>> 32f67a3a
   if (!loaded) {
     return null;
   }
