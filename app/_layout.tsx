import { useFonts } from 'expo-font';
import { Stack, useRouter, useSegments } from 'expo-router';
import * as SplashScreen from 'expo-splash-screen';
import { useEffect } from 'react';
import 'react-native-reanimated';
import { AuthProvider, useAuth } from '@/contexts/AuthContext';
import { useAuthNavigation } from './auth/navigation';
import AuthLayout from './_auth';
<<<<<<< HEAD
import Toast from 'react-native-toast-message';
=======
import { GestureHandlerRootView } from 'react-native-gesture-handler';
import { StyleSheet } from 'react-native';
>>>>>>> 82402b5b

export {
  // Catch any errors thrown by the Layout component.
  ErrorBoundary,
} from 'expo-router';

// Prevent the splash screen from auto-hiding before asset loading is complete.
SplashScreen.preventAutoHideAsync();

function RootLayoutNav() {
  const { navigateToLogin, navigateToHome } = useAuthNavigation();
  const { user } = useAuth();
  const segments = useSegments();
  const router = useRouter();

  useEffect(() => {
    const inAuthGroup = segments[0] === 'auth';

    if (!user && !inAuthGroup) {
      navigateToLogin();
    } else if (user && inAuthGroup) {
      navigateToHome();
    }
  }, [user, segments]);

  return (
    <Stack>
      <Stack.Screen name="login" options={{ headerShown: false }} />
      <Stack.Screen name="(tabs)" options={{ headerShown: false }} />
      <Stack.Screen
        name="quiz"
        options={{
          headerShown: false,
          presentation: 'fullScreenModal'
        }}
      />
    </Stack>
  );
}

export default function RootLayout() {
  const [loaded, error] = useFonts({
    SpaceMono: require('../assets/fonts/SpaceMono-Regular.ttf'),
  });

  useEffect(() => {
    if (error) throw error;
  }, [error]);

  useEffect(() => {
    if (loaded) {
      SplashScreen.hideAsync();
    }
  }, [loaded]);

  if (!loaded) {
    return null;
  }

  return (
    <GestureHandlerRootView style={styles.container}>
      <AuthProvider>
        <AuthLayout />
        <Stack
          screenOptions={{
            headerShown: false,
            contentStyle: { backgroundColor: '#000000' }
          }}
        >
          <Stack.Screen name="login" options={{ headerShown: false }} />
          <Stack.Screen name="(tabs)" options={{ headerShown: false }} />
          <Stack.Screen
            name="quiz"
            options={{
              headerShown: false,
              presentation: 'fullScreenModal'
            }}
          />
        </Stack>
        <Toast />
      </AuthProvider>
    </GestureHandlerRootView>
  );
}

const styles = StyleSheet.create({
  container: {
    flex: 1
  }
});<|MERGE_RESOLUTION|>--- conflicted
+++ resolved
@@ -6,12 +6,7 @@
 import { AuthProvider, useAuth } from '@/contexts/AuthContext';
 import { useAuthNavigation } from './auth/navigation';
 import AuthLayout from './_auth';
-<<<<<<< HEAD
 import Toast from 'react-native-toast-message';
-=======
-import { GestureHandlerRootView } from 'react-native-gesture-handler';
-import { StyleSheet } from 'react-native';
->>>>>>> 82402b5b
 
 export {
   // Catch any errors thrown by the Layout component.
