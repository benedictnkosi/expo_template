import React, { StyleSheet, TouchableOpacity, View, ScrollView, TextInput, Alert, Platform } from 'react-native';
import { LinearGradient } from 'expo-linear-gradient';
import { router } from 'expo-router';
import { useAuth, GoogleUser } from '@/contexts/AuthContext';
import { ThemedView } from '@/components/ThemedView';
import { ThemedText } from '@/components/ThemedText';
import { useState, useEffect } from 'react';
import { getLearner, updateLearner, fetchGrades } from '@/services/api';
import { Picker } from '@react-native-picker/picker';
import Toast from 'react-native-toast-message';
import Modal from 'react-native-modal';
import AsyncStorage from '@react-native-async-storage/async-storage';
import { Header } from '@/components/Header';
import { trackEvent, Events } from '@/services/mixpanel';
import { useSafeAreaInsets } from 'react-native-safe-area-context';
import * as SecureStore from 'expo-secure-store';

export default function ProfileScreen() {
  const [user, setUser] = useState<GoogleUser | null>(null);
  const { signOut } = useAuth();
  const [learnerInfo, setLearnerInfo] = useState<{
    name: string;
    grade: string;
    photoURL?: string;
    imagePath?: string;
  } | null>(null);
  const [isEditing, setIsEditing] = useState(false);
  const [editName, setEditName] = useState('');
  const [editGrade, setEditGrade] = useState('');
  const [isLoading, setIsLoading] = useState(false);
  const [grades, setGrades] = useState<{ id: number; number: number }[]>([]);
  const [showAlert, setShowAlert] = useState(false);
  const [alertConfig, setAlertConfig] = useState<{
    title: string;
    message: string;
    onConfirm?: () => void;
  }>({ title: '', message: '' });
  const insets = useSafeAreaInsets();
  const [showGradeChangeModal, setShowGradeChangeModal] = useState(false);

  useEffect(() => {
    async function loadUser() {
      try {
        const authData = await SecureStore.getItemAsync('auth');
        if (authData) {
          const parsed = JSON.parse(authData);
          const idToken = parsed.authentication.idToken;
          const tokenParts = idToken.split('.');
          const tokenPayload = JSON.parse(atob(tokenParts[1]));
          const uid = tokenPayload.sub;

          setUser({
            id: uid,
            uid: uid,
            email: parsed.userInfo.email,
            name: parsed.userInfo.name,
            picture: parsed.userInfo.picture
          });
        }
      } catch (error) {
        console.error('Error loading user:', error);
      }
    }
    loadUser();
  }, []);

  useEffect(() => {
    async function fetchLearnerInfo() {
      if (!user?.uid) return;
      try {
        const learner = await getLearner(user.uid);
        const name = learner.name || '';
        const grade = learner.grade?.number?.toString() || '';

        setLearnerInfo({
          name,
          grade,
          imagePath: user.picture || ""
        });
        setEditName(name);
        setEditGrade(grade || grades[0]?.number.toString() || '');
      } catch (error) {
        console.error('Failed to fetch learner info:', error);
      }
    }
    fetchLearnerInfo();
  }, [user?.uid, grades]);

  useEffect(() => {
    async function loadGrades() {
      try {
        const grades = await fetchGrades();
        // Sort grades in descending order (12, 11, 10)
        const sortedGrades = grades
          .filter(grade => grade.active === 1)
          .sort((a, b) => b.number - a.number);
        setGrades(sortedGrades);
      } catch (error) {
        console.error('Failed to fetch grades:', error);
      }
    }
    loadGrades();
  }, []);


  const handleSave = async () => {
    setShowGradeChangeModal(true);
  };

  const saveChanges = async () => {
    setIsLoading(true);
    try {
      await updateLearner(user?.uid || '', {
        name: editName.trim(),
        grade: parseInt(editGrade)
      });
      setLearnerInfo({
        name: editName.trim(),
        grade: editGrade
      });
      setIsEditing(false);
      handleSuccess();
      trackEvent(Events.UPDATE_PROFILE, {
        "user_id": user?.uid,
        "name": editName.trim(),
        "grade": editGrade
      });
    } catch (error) {
      console.error('Failed to update profile:', error);
      Alert.alert('Error', 'Failed to update profile');
    } finally {
      setIsLoading(false);
    }
  };

  const handleLogout = async () => {
    try {
      setIsLoading(true);
      await SecureStore.deleteItemAsync('auth');
      await AsyncStorage.clear();
      router.replace('/login');
    } catch (error) {
      console.error('Logout error:', error);
      Toast.show({
        type: 'error',
        text1: 'Error',
        text2: 'Failed to logout',
        position: 'bottom'
      });
    } finally {
      setIsLoading(false);
    }
  };

  const handleSuccess = () => {
    Toast.show({
      type: 'success',
      text1: 'Profile updated successfully',
      position: 'bottom'
    });
  };

  return (
    <LinearGradient
      colors={['#1a1a1a', '#000000', '#000000']}
      style={styles.gradient}
      start={{ x: 0, y: 0 }}
      end={{ x: 0, y: 1 }}
    >
      <ScrollView
        style={[
          styles.container,
          { paddingTop: insets.top + 20 } // Add safe area top padding plus extra spacing
        ]}
      >
        <Header
          title="Exam Quiz"
          user={user}
          learnerInfo={learnerInfo}
        />

        <ThemedView style={styles.content}>
          <ThemedView style={styles.profileCard}>
            <View style={styles.editForm}>
              <View style={styles.inputGroup}>
                <ThemedText style={styles.label}>Name</ThemedText>
                <TextInput
                  style={styles.input}
                  value={editName}
                  onChangeText={setEditName}
                  placeholder="Enter your name"
                  placeholderTextColor="#666"
                  testID='profile-name-input'
                />
              </View>
              <View style={styles.inputGroup}>
                <ThemedText style={styles.label}>Grade</ThemedText>
                <View style={styles.pickerContainer}>
                  <Picker
                    selectedValue={editGrade}
                    onValueChange={(value) => {
                      setEditGrade(value);
                    }}
                    style={styles.picker}
                    testID='profile-grade-picker'
                  >
                    {grades.map((grade) => (
                      <Picker.Item
                        key={grade.id}
                        label={`Grade ${grade.number}`}
                        value={grade.number.toString()}
                      />
                    ))}
                  </Picker>
                </View>
              </View>
              <TouchableOpacity
                style={[styles.button, styles.saveButton]}
                onPress={handleSave}
                disabled={isLoading}
                testID='profile-save-button'
              >
                <ThemedText style={styles.buttonText}>
                  {isLoading ? 'Saving...' : 'Save Changes'}
                </ThemedText>
              </TouchableOpacity>
            </View>
          </ThemedView>
        </ThemedView>

        <ThemedView style={styles.signOutContainer}>
          <TouchableOpacity
            style={[styles.signOutButton, isLoading && styles.buttonDisabled]}
            onPress={handleLogout}
<<<<<<< HEAD
            disabled={isLoading}
=======
            testID='profile-sign-out-button'
>>>>>>> 82402b5b
          >
            <ThemedText style={styles.signOutText}>
              {isLoading ? 'Signing out...' : 'Sign Out'}
            </ThemedText>
          </TouchableOpacity>
        </ThemedView>
      </ScrollView>
      <Modal
        isVisible={showGradeChangeModal}
        onBackdropPress={() => setShowGradeChangeModal(false)}
        style={styles.modal}
      >
        <View style={styles.alertContainer}>
          <ThemedText style={styles.alertTitle}>Change Grade?</ThemedText>
          <ThemedText style={styles.alertMessage}>
            Changing your grade will reset all your progress. Are you sure you want to continue?
          </ThemedText>
          <View style={styles.alertButtons}>
            <TouchableOpacity
              style={[styles.alertButton, styles.cancelButton]}
              onPress={() => {
                setShowGradeChangeModal(false);
                setEditGrade(learnerInfo?.grade || '');
              }}
            >
              <ThemedText style={styles.alertButtonText}>Cancel</ThemedText>
            </TouchableOpacity>
            <TouchableOpacity
              style={[styles.alertButton, styles.confirmButton]}
              onPress={() => {
                setShowGradeChangeModal(false);
                saveChanges();
              }}
            >
              <ThemedText style={styles.alertButtonText}>Continue</ThemedText>
            </TouchableOpacity>
          </View>
        </View>
      </Modal>
    </LinearGradient>
  );
}

const styles = StyleSheet.create({
  gradient: {
    flex: 1,
  },
  container: {
    flex: 1,
    paddingHorizontal: 20, // Keep horizontal padding
    marginBottom: 40,
  },
  header: {
    padding: 20,
    paddingTop: 20,
    paddingBottom: 16,
    alignItems: 'center',
  },
  logo: {
    marginTop: 20,
    width: 180,
    height: 40,
  },
  content: {
    padding: 20,
    backgroundColor: 'transparent',
  },
  profileCard: {
    backgroundColor: '#333',
    borderRadius: 16,
    padding: 24,
    alignItems: 'center',
    ...Platform.select({
      ios: {
        shadowColor: '#000',
        shadowOffset: { width: 0, height: 4 },
        shadowOpacity: 0.15,
        shadowRadius: 10,
      },
      android: {
        elevation: 8,
      },
      web: {
        boxShadow: '0px 4px 10px rgba(0, 0, 0, 0.15)',
      },
    }),
  },
  profileImageContainer: {
    marginBottom: 16,
  },
  profileImage: {
    width: 120,
    height: 120,
    borderRadius: 60,
    backgroundColor: '#000000',
    marginBottom: 16,
  },
  profilePlaceholder: {
    alignItems: 'center',
    justifyContent: 'center',
  },
  profileInitial: {
    color: '#FFFFFF',
    fontSize: 48,
    fontWeight: 'bold',
  },
  editForm: {
    width: '100%',
    gap: 16,
    marginTop: 16,
  },
  inputGroup: {
    width: '100%',
  },
  label: {
    fontSize: 14,
    fontWeight: '500',
    color: '#999',
    marginBottom: 8,
  },
  input: {
    backgroundColor: '#444',
    borderWidth: 1,
    borderColor: '#555',
    borderRadius: 12,
    padding: 16,
    fontSize: 16,
    color: '#FFFFFF',
    width: '100%',
  },
  button: {
    backgroundColor: '#2563EB',
    padding: 16,
    borderRadius: 12,
    alignItems: 'center',
    marginTop: 8,
  },
  saveButton: {
    backgroundColor: '#000000',
  },
  buttonText: {
    color: '#FFFFFF',
    fontSize: 16,
    fontWeight: '600',
  },
  pickerContainer: {
    backgroundColor: '#444',
    borderWidth: 1,
    borderColor: '#555',
    borderRadius: 12,
    overflow: Platform.OS === 'ios' ? 'hidden' : 'visible',
    marginVertical: 8,
  },
  picker: {
    height: Platform.OS === 'ios' ? 150 : 50,
    width: '100%',
    backgroundColor: '#444',
    color: '#FFFFFF',
    paddingHorizontal: 16,
  },
  signOutContainer: {
    padding: 20,
    marginTop: 20,
    backgroundColor: 'transparent',
  },
  signOutButton: {
    backgroundColor: '#333',
    padding: 16,
    borderRadius: 12,
    alignItems: 'center',
  },
  signOutText: {
    color: '#FFFFFF',
    fontSize: 16,
    fontWeight: '600',
  },
  modalOverlay: {
    flex: 1,
    backgroundColor: 'rgba(0, 0, 0, 0.5)',
    justifyContent: 'center',
    alignItems: 'center',
  },
  alertContainer: {
    backgroundColor: 'white',
    borderRadius: 12,
    padding: 24,
    width: Platform.OS === 'web' ? 400 : '80%',
    maxWidth: 400,
  },
  alertTitle: {
    fontSize: 20,
    fontWeight: 'bold',
    marginBottom: 12,
    color: '#333',
  },
  alertMessage: {
    fontSize: 16,
    color: '#666',
    marginBottom: 24,
  },
  alertButtons: {
    flexDirection: 'row',
    justifyContent: 'flex-end',
    gap: 12,
  },
  alertButton: {
    paddingVertical: 8,
    paddingHorizontal: 16,
    borderRadius: 6,
  },
  cancelButton: {
    backgroundColor: '#E0E0E0',
  },
  confirmButton: {
    backgroundColor: '#000000',
  },
  alertButtonText: {
    color: '#FFFFFF',
    fontSize: 14,
    fontWeight: '600',
  },
  modal: {
    flex: 1,
    backgroundColor: 'transparent',
  },
  name: {
    fontSize: 24,
    fontWeight: 'bold',
    color: '#000000',
    marginBottom: 4,
  },
  email: {
    fontSize: 16,
    color: '#666666',
    marginBottom: 24,
  },
  section: {
    backgroundColor: '#FFFFFF',
    borderRadius: 12,
    padding: 16,
    marginBottom: 16,
    borderWidth: 1,
    borderColor: '#E0E0E0',
  },
  sectionTitle: {
    fontSize: 18,
    fontWeight: '600',
    color: '#000000',
    marginBottom: 12,
  },
  logoutButton: {
    backgroundColor: '#000000',
  },
  logoutButtonText: {
    color: '#FFFFFF',
  },
  infoRow: {
    flexDirection: 'row',
    justifyContent: 'space-between',
    alignItems: 'center',
    paddingVertical: 8,
    borderBottomWidth: 1,
    borderBottomColor: '#E0E0E0',
  },
  infoLabel: {
    fontSize: 16,
    color: '#666666',
  },
  infoValue: {
    fontSize: 16,
    color: '#000000',
    fontWeight: '500',
  },
  buttonDisabled: {
    backgroundColor: '#555',
  },
}); <|MERGE_RESOLUTION|>--- conflicted
+++ resolved
@@ -1,3 +1,4 @@
+import React, { StyleSheet, TouchableOpacity, View, ScrollView, TextInput, Alert, Platform } from 'react-native';
 import React, { StyleSheet, TouchableOpacity, View, ScrollView, TextInput, Alert, Platform } from 'react-native';
 import { LinearGradient } from 'expo-linear-gradient';
 import { router } from 'expo-router';
@@ -37,6 +38,7 @@
   }>({ title: '', message: '' });
   const insets = useSafeAreaInsets();
   const [showGradeChangeModal, setShowGradeChangeModal] = useState(false);
+  const [pendingGrade, setPendingGrade] = useState('');
 
   useEffect(() => {
     async function loadUser() {
@@ -151,6 +153,49 @@
       setIsLoading(false);
     }
   };
+
+  const CustomAlert = () => (
+    <Modal
+      isVisible={showAlert}
+      onBackdropPress={() => setShowAlert(false)}
+      style={styles.modal}
+    >
+      <View style={styles.modalOverlay}>
+        <View style={styles.alertContainer}>
+          <ThemedText style={styles.alertTitle}>{alertConfig.title}</ThemedText>
+          <ThemedText style={styles.alertMessage}>{alertConfig.message}</ThemedText>
+          <View style={styles.alertButtons}>
+            {alertConfig.onConfirm ? (
+              <>
+                <TouchableOpacity
+                  style={[styles.alertButton, styles.cancelButton]}
+                  onPress={() => setShowAlert(false)}
+                >
+                  <ThemedText style={styles.alertButtonText}>Cancel</ThemedText>
+                </TouchableOpacity>
+                <TouchableOpacity
+                  style={[styles.alertButton, styles.confirmButton]}
+                  onPress={() => {
+                    setShowAlert(false);
+                    alertConfig.onConfirm?.();
+                  }}
+                >
+                  <ThemedText style={styles.alertButtonText}>Continue</ThemedText>
+                </TouchableOpacity>
+              </>
+            ) : (
+              <TouchableOpacity
+                style={[styles.alertButton, styles.confirmButton]}
+                onPress={() => setShowAlert(false)}
+              >
+                <ThemedText style={styles.alertButtonText}>OK</ThemedText>
+              </TouchableOpacity>
+            )}
+          </View>
+        </View>
+      </View>
+    </Modal>
+  );
 
   const handleSuccess = () => {
     Toast.show({
@@ -232,11 +277,7 @@
           <TouchableOpacity
             style={[styles.signOutButton, isLoading && styles.buttonDisabled]}
             onPress={handleLogout}
-<<<<<<< HEAD
             disabled={isLoading}
-=======
-            testID='profile-sign-out-button'
->>>>>>> 82402b5b
           >
             <ThemedText style={styles.signOutText}>
               {isLoading ? 'Signing out...' : 'Sign Out'}
