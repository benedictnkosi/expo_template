# Welcome to your Expo app 👋

This is an [Expo](https://expo.dev) project created with [`create-expo-app`](https://www.npmjs.com/package/create-expo-app).

## Get started

1. Install dependencies

   ```bash
   npm install
   ```

2. Start the app

   ```bash
    npx expo start
   ```

In the output, you'll find options to open the app in a

- [development build](https://docs.expo.dev/develop/development-builds/introduction/)
- [Android emulator](https://docs.expo.dev/workflow/android-studio-emulator/)
- [iOS simulator](https://docs.expo.dev/workflow/ios-simulator/)
- [Expo Go](https://expo.dev/go), a limited sandbox for trying out app development with Expo

You can start developing by editing the files inside the **app** directory. This project uses [file-based routing](https://docs.expo.dev/router/introduction).

## Get a fresh project

When you're ready, run:

```bash
npm run reset-project
```

This command will move the starter code to the **app-example** directory and create a blank **app** directory where you can start developing.

## Learn more

To learn more about developing your project with Expo, look at the following resources:

- [Expo documentation](https://docs.expo.dev/): Learn fundamentals, or go into advanced topics with our [guides](https://docs.expo.dev/guides).
- [Learn Expo tutorial](https://docs.expo.dev/tutorial/introduction/): Follow a step-by-step tutorial where you'll create a project that runs on Android, iOS, and the web.

## Join the community

Join our community of developers creating universal apps.

- [Expo on GitHub](https://github.com/expo/expo): View our open source platform and contribute.
- [Discord community](https://chat.expo.dev): Chat with Expo users and ask questions.

## Environment Setup

### Android Development Setup

1. Download and install Android Studio from [developer.android.com](https://developer.android.com/studio)

2. Set up your ANDROID_HOME environment variable:

   For macOS/Linux, add these lines to your `~/.bash_profile`, `~/.zshrc`, or equivalent:
   ```bash
   export ANDROID_HOME=$HOME/Library/Android/sdk
   export PATH=$PATH:$ANDROID_HOME/tools
   export PATH=$PATH:$ANDROID_HOME/platform-tools
   ```

   For Windows, set the environment variable through System Properties:
   - Open System Properties > Advanced > Environment Variables
   - Add new System Variable:
     - Variable name: ANDROID_HOME
     - Variable value: C:\Users\YourUsername\AppData\Local\Android\Sdk

3. After setting the environment variables, restart your terminal and IDE

4. In Android Studio:
   - Go to Tools > SDK Manager
   - Install the following:
     - Android SDK Platform Tools
     - At least one Android SDK Platform (recommended: Android 13 (API Level 33))
     - Android SDK Build-Tools


### run on android emulator
npx expo run:android

### build code
npx expo prebuild

### build apk for preview
eas build --profile preview --platform android

### build apk for production
eas build --profile production --platform android

### build apk for development
eas build --profile development --platform android

### manage credentials
eas credentials
px expo credentials:manager --info

submit to android



eas submit --platform android


### build aab for production locally
First, locate your Expo keystore. It's stored in your Expo credentials. You can download it using:

eas credentials --platform android

Then select:
Your build profile (production)
"Keystore: Manage everything needed to build your project"
"Download Keystore"
Create a gradle.properties file in android/app/ with these credentials (you'll get the actual values after downloading the keystore):

MYAPP_UPLOAD_STORE_FILE=keystore.jks
MYAPP_UPLOAD_KEY_ALIAS=18a2509529bd69f94e3d92cb654ab2ca
MYAPP_UPLOAD_STORE_PASSWORD=<keystore password from expo>
MYAPP_UPLOAD_KEY_PASSWORD=<key password from expo>

Move the downloaded keystore file to android/app/keystore.jks
Update your android/app/build.gradle:

android {
    // ... existing code ...
    
    signingConfigs {
        release {
            storeFile file(MYAPP_UPLOAD_STORE_FILE)
            storePassword MYAPP_UPLOAD_STORE_PASSWORD
            keyAlias MYAPP_UPLOAD_KEY_ALIAS
            keyPassword MYAPP_UPLOAD_KEY_PASSWORD
        }
    }
    buildTypes {
        release {
            signingConfig signingConfigs.release
        }
    }
}


## Then build your AAB:
change the  versionCode in /Users/mac1/Documents/cursor/examquiz/android/app/build.gradle
defaultConfig {
        applicationId 'za.co.examquizafrica'
        minSdkVersion rootProject.ext.minSdkVersion
        targetSdkVersion rootProject.ext.targetSdkVersion
        versionCode 201
        versionName "2.0.1"
    }

cd android
./gradlew clean
./gradlew bundleRelease

## or just run the build.sh script
<<<<<<< HEAD
./build.sh


### clean project
npx expo prebuild --clean


### clean build
npx expo prebuild --clean && npx expo run:android

cd android && ./gradlew clean


### clean build
npx expo prebuild --clean && npx expo run:android

cd android && ./gradlew clean
=======
./build-aab.sh


### build apk
./build-apk.sh
>>>>>>> 82402b5b
<|MERGE_RESOLUTION|>--- conflicted
+++ resolved
@@ -159,7 +159,6 @@
 ./gradlew bundleRelease
 
 ## or just run the build.sh script
-<<<<<<< HEAD
 ./build.sh
 
 
@@ -177,10 +176,9 @@
 npx expo prebuild --clean && npx expo run:android
 
 cd android && ./gradlew clean
-=======
+
 ./build-aab.sh
 
 
 ### build apk
-./build-apk.sh
->>>>>>> 82402b5b
+./build-apk.sh